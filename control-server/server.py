import traceback
from time import sleep
from typing import Type, Tuple, List, Dict, Any
from threading import Timer, Event, Thread
import logging
from socket import socket, AF_INET, SOCK_DGRAM

### DEEP DARK MAGIC TO ALLOW FOR ABSOLUTE IMPORT
from pathlib import Path
import sys
path = str(Path(Path(__file__).parent.absolute()).parent.absolute())
sys.path.insert(0, path)
### END OF DEEP DARK MAGIC

from ctp import CTPPeer, RequestHandler, Listener
from ctp import CTPMessage, CTPMessageType, CTPConnectionError, AddressType
from util import FileInfo, File, FileError, Block
from util import standardHandler, SharedDirectory

# Logging Settings
APP_LOGGING_LEVEL = logging.DEBUG
CTP_LOGGING_LEVEL = logging.WARNING # Recieve only warnings from CTP.
UTIL_LOGGING_LEVEL = logging.WARNING # Receive only warnings from util

logger = logging.getLogger()
logger.setLevel(APP_LOGGING_LEVEL)
ctp_logger = logging.getLogger('ctp')
ctp_logger.setLevel(CTP_LOGGING_LEVEL)
util_logger = logging.getLogger('util')
util_logger.setLevel(UTIL_LOGGING_LEVEL)
logger.addHandler(standardHandler)

BOOTSTRAPPED_PEERLIST:List['PeerInfo'] = []
SERVER_PEER_ID = '000____ctp_server_peer_id____000'
<<<<<<< HEAD
DEFAULT_SERVER_ADDRESS = ('0.0.0.0', 6969)
=======
DEFAULT_SERVER_ADDRESS = ('172.31.7.143', 6969)
>>>>>>> d6bf9d35

class Cluster:
    TIMEOUT_INTERVAL = 30.0

    def __init__(self, cluster_id: str):
        self.cluster_id = cluster_id
        self.peermap:Dict[str, PeerInfo] = {}
        self.peertimers:Dict[str, Timer] = {}
        self.peer_left:Event = Event() # if set, a peer has left. This is to indicate a peerleft event to the server.
                                       #TODO: refactor so this works for a change to the peerlist

    def add_peer(self, peer: 'PeerInfo'):
        """
        Adds a peer to the cluster.
        - This overrides the existing peer in there if any.
        """
        self.peermap[peer.peer_id] = peer
        self.start_peertimer(peer.peer_id)
        logger.info(f"Cluster {self.cluster_id}: Added new peer {peer.peer_id}")

    def remove_peer(self, peer_id: str):
        self.peermap.pop(peer_id, None)
        self.peer_left.set()
        logger.info(f"Cluster {self.cluster_id}: Removed peer {peer_id}")
    
    def peer_left_ack(self):
        """
        Clears the `peer_left` Event.
        """
        self.peer_left.clear()
    
    def generate_peerlist(self) -> str:
        """
        Returns the peerlist as a string.
        - Peer IDs are in alphabetical order.
        """
        peer_ids = sorted(list(self.peermap.keys()))
        peer_lines = []
        for peer_id in peer_ids:
            addr = self.peermap.get(peer_id).address
            peer_lines.append(f"{peer_id} {addr[0]} {addr[1]}")
        return "\r\n".join(peer_lines)

    def start_peertimer(self, peer_id: str):
        """
        Starts the timer associated with a peer.
        """
        self.peertimers[peer_id] = Timer(self.TIMEOUT_INTERVAL, self.peer_timeout, args=[peer_id])
        self.peertimers[peer_id].start()

    def reset_peertimer(self, peer_id: str):
        """
        Reset the timer associated with a peer.
        - `peer_id`: The peer associated with the timer.
        """
        self.peertimers[peer_id].cancel()
        self.start_peertimer(peer_id)
    
    def peer_timeout(self, peer_id: str):
        """
        Timeout for a peer. The peer will be kicked out.
        """
        if self.peertimers[peer_id].is_alive(): # kill the timer if it's still alive
            self.peertimers[peer_id].cancel()
            self.peertimers[peer_id] = None
        self.remove_peer(peer_id)
    
    def end(self):
        """
        Ends the cluster, and all corresponding timeouts for the peers.
        """
        for peertimer in self.peertimers.values():
            if peertimer is not None:
                peertimer.cancel()


class PeerInfo:
    """
    Class that encapsulates data for each peer.

    This is used to define the other peers for this peer to connect to.
    """
    def __init__(self, cluster_id: str, peer_id: str, address: Tuple[str, int]):
        self.cluster_id = cluster_id
        self.peer_id = peer_id
        self.address = address

class ServerRequestHandler(RequestHandler):
    """
    - `peer`: The `Server` object.
    - `cluster_id`: The cluster in which the request was sent in.
    - `request_addr`: The request sender's address.
    - `peer_id`: The server peer ID.
    """

    def __init__(self, peer: 'Server', request: CTPMessage, client_addr: AddressType):
        self.peer = peer # just to overwrite the unofficial class
        self.cluster_id = request.cluster_id
        self.request_addr = client_addr
        self.peer_id = SERVER_PEER_ID
        super().__init__(peer, request, client_addr)

    def cleanup(self):
        self.close()

    def send_response(self, msg_type: CTPMessageType, data: bytes):
        """
        Sends a response. This overwrites `RequestHandler.send_response()`, using \
        the request's cluster ID.
        """
        if not isinstance(msg_type, CTPMessageType) or msg_type.is_request():
            raise ValueError("Invalid msg_type: msg_type should be a CTPMessageType and a response.")
        req_seqnum = self.request.seqnum
        resp_seqnum = req_seqnum + 1
        
        response = CTPMessage(
            msg_type,
            resp_seqnum,
            data,
            self.cluster_id,
            self.peer_id
        )
        self.peer._send_message(response, self.client_addr)
        logger.debug(f"Responded with {response.msg_type.name}.")
    
    def handle(self, request: CTPMessage):
        logger.debug(f"Received {request.msg_type.name} from {request.sender_id}.")
        # Update timer for the peer
        cluster_id = request.cluster_id
        peer_id = request.sender_id
        if peer_id in self.peer.clusters[cluster_id].peermap.keys():
            self.peer.clusters[cluster_id].reset_peertimer(peer_id)

        # Match request
        try:
            match request.msg_type:
                case CTPMessageType.STATUS_REQUEST:
                    self.handle_status_request(request)
                case CTPMessageType.BLOCK_REQUEST:
                    self.handle_block_request(request)
                case CTPMessageType.CLUSTER_JOIN_REQUEST:
                    self.handle_cluster_join_request(request)
                case CTPMessageType.MANIFEST_REQUEST:
                    self.handle_manifest_request(request)
                case CTPMessageType.CRINFO_REQUEST:
                    self.handle_crinfo_request(request)
                case CTPMessageType.NEW_CRINFO_NOTIF:
                    self.handle_new_crinfo_notif(request)
                case CTPMessageType.NO_OP:
                    self.handle_no_op(request)
                case _:
                    self.handle_unknown_request(request)
        except Exception as e:
            logger.error(str(e))
            if request.msg_type != CTPMessageType.NO_OP:
                self.send_response(CTPMessageType.SERVER_ERROR, b'')
    
    def handle_status_request(self, request: CTPMessage):
        self.send_response(CTPMessageType.STATUS_RESPONSE, b'status: 1')

    def handle_block_request(self, request: CTPMessage):
        # Parse request
        packet = request.data
        requested_block = Block.unpack(packet)

        # Check if we have the block (in manifestdir)
        manifest_file = self.peer.manifestdir.filemap.get(self.peer.FILE_MANIFEST_FILENAME)
        if requested_block.filehash != manifest_file.fileinfo.filehash:
            self.send_response(CTPMessageType.INVALID_REQ, b'server does not serve files other than the manifest')
            return
        
        for block in manifest_file.blocks:
            if block.block_id != requested_block.block_id:
                continue
            # Found, return response
            if block.downloaded:
                self.send_response(
                    CTPMessageType.BLOCK_RESPONSE,
                    block.pack()
                )
            else:
                # we don't have it. why don't we have it why why why
                self.send_response(CTPMessageType.SERVER_ERROR, b'help')
                logger.critical(f"Server does not have {block.block_id}.")
                
            return
        
        self.send_response(CTPMessageType.INVALID_REQ, b'requested block does not exist')
        logger.debug(f"Client requested for {requested_block.block_id}, which does not exist.")
        
    def handle_cluster_join_request(self, request: CTPMessage):
        # Create new PeerInfo object from the requestor
        cluster_id = self.cluster_id
        peer_id = request.sender_id
        peer_addr = self.request_addr
        
        new_peer = PeerInfo(cluster_id, peer_id, peer_addr)
        
        # Validation
        if cluster_id not in self.peer.clusters.keys():
            self.send_response(CTPMessageType.INVALID_REQ, "No such cluster.".encode('ascii'))
            return
        
        self.peer.clusters[cluster_id].add_peer(new_peer)
        data_str:str = self.peer.clusters[cluster_id].generate_peerlist()
        self.send_response(
            CTPMessageType.CLUSTER_JOIN_RESPONSE,
            data_str.encode('ascii')
        )

        # Update the other peers
        self.peer.push_peerlist(cluster_id, peer_id)
        logger.info(f"New peer: {peer_id}. All peers updated.")
        

    def handle_new_crinfo_notif(self, request: CTPMessage):
        # Request contains the new CRINFO file in bytes.
        try:
            filename_b, crinfo_b = request.data.split(b'\r\n\r\n', 1)
            filename = filename_b.decode('ascii')
            fileinfo = FileInfo._from_bytes(self.peer.shareddir, filename, crinfo_b)
            response_data_b = b''
            if fileinfo not in self.peer.fileinfo_map.values():
                self.peer.add_fileinfo(fileinfo)
                logger.info(f"Added new CRINFO of {filename}")
                response_data_b = b'success'
            else:
                logger.info(f"CRINFO already exists.")
                response_data_b = b'error: exists'
                
            self.send_response(
                CTPMessageType.NEW_CRINFO_NOTIF_ACK,
                response_data_b
            )
        except ValueError:
            # return an error message
            self.send_response(
                CTPMessageType.INVALID_REQ,
                b"error: corrupted CRINFO file or filename"
            )

    def handle_manifest_request(self, request: CTPMessage):
        """
        Return the manifest CRINFO file.
        """
        manifest_crinfo_b = b''
        with self.peer.get_manifest_crinfo().filepath.open('rb') as f:
            manifest_crinfo_b = f.read()

        self.send_response(
            CTPMessageType.MANIFEST_RESPONSE,
            manifest_crinfo_b
        )
        logger.info("Returned manifest.")

    def handle_crinfo_request(self, request: CTPMessage):
        # Request data is in the form filename: {filename}.
        data = request.data.decode('ascii').split(": ", 1)
        filename = data[1]

        # Return the appropriate file
        if filename in self.peer.fileinfo_map.keys():
            data = b''
            with self.peer.fileinfo_map.get(filename).filepath.open('rb') as f:
                data = f.read()

            if data != b'':
                self.send_response(
                    CTPMessageType.CRINFO_RESPONSE,
                    data
                )
                logger.info(f"Returned fileinfo for {filename}")
                return
            self.send_response(
                CTPMessageType.SERVER_ERROR,
                b''
            )
            logger.error(f"Could not read fileinfo {filename}")
        else:
            self.send_response(
                CTPMessageType.INVALID_REQ,
                b'unknown filename'
            )
            logger.info(f"Could not locate fileinfo for {filename}")

    def handle_no_op(self, request: CTPMessage):
        pass

    def handle_unknown_request(self, request: CTPMessage):
        self.send_response(CTPMessageType.UNEXPECTED_REQ, b'unknown request')

class ServerError(Exception):
    """
    Generic server error.
    """

    def __init__(self, *args: object) -> None:
        super().__init__(*args)

class Server(CTPPeer):
    """
    CTP Server.

    Since it doesn't have its own `cluster_id`, several methods have been \
    overwritten.
    - `clusters`: A dictionary linking a `cluster_id` to the `Cluster` object.
    - `shareddir`: `SharedDirectory` object associated with the known fileinfos
    - `manifestdir`: `SharedDirectory` object associated with the file manifest.
    - `fileinfo_map`: Dictionary associating a filename to a `FileInfo` object.
    """
    FILE_MANIFEST_FILENAME = ".crmanifest"

    def __init__(self, address: AddressType, shared_dir_path: Path):
        if not isinstance(address, Tuple):
            if not isinstance(address[0], str) or not isinstance(address[1], int):
                raise TypeError("Invalid address: address should be a tuple of an IP address and a port.")
        self.peer_id = SERVER_PEER_ID
        self.short_peer_id = SERVER_PEER_ID[:6]
        self.clusters:Dict[str, Cluster] = {}
        self.clusters_peerlist_watchers:Dict[str, Thread] = {}
        self.cluster_id = None
        self.clusters_stop_signal:Event = Event()

        self.fileinfo_map:Dict[str, FileInfo] = {} # maps filename to FileInfo object
        self.shareddir = SharedDirectory(shared_dir_path)
        manifest_path = shared_dir_path.joinpath("manifest")
        self.manifestdir = SharedDirectory(manifest_path)
        self.shareddir.refresh()
        self.manifestdir.refresh()
        self._parse_manifest()

        self.requestHandlerClass = ServerRequestHandler
        self.peer_addr = address
        self.sock = socket(AF_INET, SOCK_DGRAM)
        self.listener = Listener(self)
    
    def send_request(self, cluster_id: str, msg_type: CTPMessageType, data: bytes, dest_addr: AddressType, timeout: float = 1, retries: int = 0) -> CTPMessage:
        if cluster_id not in self.clusters.keys():
            raise ValueError("No such cluster.")
        
        self.cluster_id = cluster_id # Set cluster ID to send to first
        response = super().send_request(msg_type, data, dest_addr, timeout, retries)
        self.cluster_id = None # reset cluster ID so we get an error if this is used elsewhere.
        
        return response

    def _watch_cluster(self, cluster: Cluster):
        """
        Watches for the `peer_left` Event on a given cluster.
        """
        cluster.peer_left_ack()

        while not self.clusters_stop_signal.is_set():
            while not cluster.peer_left.is_set():
                sleep(1)
                if self.clusters_stop_signal.is_set():
                    cluster.peer_left_ack()
                    return
            
            # push out the notification about peer leaving
            self.push_peerlist(cluster.cluster_id)
            logger.info("Peerlist pushed.")
            cluster.peer_left_ack()
        cluster.peer_left_ack()

    def add_cluster(self, cluster_id: str):
        new_cluster = Cluster(cluster_id)
        self.clusters[cluster_id] = new_cluster
        self.clusters_peerlist_watchers[cluster_id] = Thread(target=self._watch_cluster, args=[new_cluster])
        self.clusters_peerlist_watchers[cluster_id].start()
    
    def add_fileinfo(self, fileinfo: FileInfo):
        self.fileinfo_map[fileinfo.filename] = fileinfo
        fileinfo.write()
        logger.info(f"Saved {fileinfo.filename} fileinfo.")
        self._update_manifest()

    def get_manifest_crinfo(self) -> FileInfo:
        """
        Returns the CRINFO of the manifest file on the server.
        """
        self._update_manifest()
        return self.manifestdir.filemap.get(self.FILE_MANIFEST_FILENAME).fileinfo
    
    def push_peerlist(self, cluster_id: str, peer_id: str=None):
        """
        Pushes an updated peerlist to all peers in a given cluster, excluding a given peer_id
        - This is to update all existing peers except a given peer.
        - If we want to update ALL (e.g. for peer_left events)
        """
        cluster = self.clusters[cluster_id]
        for peer in cluster.peermap.values():
            if peer_id is not None:
                if peer.peer_id == peer_id:
                    continue
            self.send_request(
                cluster_id,
                CTPMessageType.PEERLIST_PUSH,
                cluster.generate_peerlist().encode('ascii'),
                peer.address
            )

    def end(self):
        # Stop watching clusters
        self.clusters_stop_signal.set()
        logger.debug("Watchers on cluster peerlists stopped.")

        # End clusters
        for cluster in self.clusters.values():
            cluster.end()
        logger.debug("Clusters deinitialised.")

        super().end()


    def _update_manifest(self):
        """
        Updates the server's local file manifest based on the current list of FileInfos.
        """
        filenames = sorted(self.fileinfo_map.keys())
        manifest_bytes = ('CRMANIFEST\r\n\r\n' + '\r\n'.join(filenames)).encode('ascii')
        self.manifestdir.add_file(self.FILE_MANIFEST_FILENAME, manifest_bytes)

        logger.debug(f"Updated stored manifest.")

    def _parse_manifest(self):
        """
        Overwrites in-memory `fileinfo_map` with the local manifest.
        """
        logger.info("Parsing stored manifest...")
        # If file already exists, set it.
        manifest_file = self.manifestdir.filemap.get(self.FILE_MANIFEST_FILENAME, None)

        # Otherwise, create it
        if manifest_file is None:
            logger.debug("No existing manifest, creating one.")
            self.manifestdir.add_file(self.FILE_MANIFEST_FILENAME, b'CRMANIFEST\r\n\r\n')
            manifest_file = self.manifestdir.filemap.get(self.FILE_MANIFEST_FILENAME, None)

            # if it's still None let's just quit while we're still ahead
            if manifest_file is None:
                raise ServerError("Manifest File could not be created.")

        # Now, overwrite.
        header, data = manifest_file.data.decode('ascii').split('\r\n\r\n', 1)
        filenames:List[str] = data.split('\r\n')
        for filename in filenames:
            filename = filename.strip()
            if len(filename) == 0:
                continue
            path = self.shareddir.crinfo_dirpath.joinpath(filename)
            self.fileinfo_map[filename] = FileInfo.from_crinfo(path.with_suffix(path.suffix + f".{FileInfo.CRINFO_EXT}"))
        logger.info(f"Loaded {len(self.fileinfo_map)} FileInfo objects.")

        manifest_file.write_file()

if __name__ == "__main__":
    server = Server(DEFAULT_SERVER_ADDRESS, Path('./data'))
    try:
        server.add_cluster("3f80e91dc65311ed93abeddb088b3faa")

        server.listen()
        while True:
            pass
    except KeyboardInterrupt:
        print("Interrupt")
    except Exception:
        print(traceback.format_exc())
    finally:
        server.end()<|MERGE_RESOLUTION|>--- conflicted
+++ resolved
@@ -32,11 +32,7 @@
 
 BOOTSTRAPPED_PEERLIST:List['PeerInfo'] = []
 SERVER_PEER_ID = '000____ctp_server_peer_id____000'
-<<<<<<< HEAD
 DEFAULT_SERVER_ADDRESS = ('0.0.0.0', 6969)
-=======
-DEFAULT_SERVER_ADDRESS = ('172.31.7.143', 6969)
->>>>>>> d6bf9d35
 
 class Cluster:
     TIMEOUT_INTERVAL = 30.0
